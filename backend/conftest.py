import os
import sys
import pytest
import django
from django.conf import settings
from typing import Generator
from tests.infrastructure.mock_influxdb import MockInfluxDBClient

# Add the backend directory to the Python path
sys.path.insert(0, os.path.dirname(os.path.abspath(__file__)))

def pytest_configure():
    # Set test environment variables
    os.environ.setdefault('DJANGO_SETTINGS_MODULE', 'agentictrader.settings')
    os.environ.setdefault('DERIV_APP_ID', 'test_app_id')
    os.environ.setdefault('DERIV_API_ENDPOINT', 'wss://test.endpoint.com/websockets/v3')
    os.environ.setdefault('DERIV_RATE_LIMIT', '10')
    
    settings.DATABASES = {
        'default': {
            'ENGINE': 'django.db.backends.sqlite3',
            'NAME': ':memory:',
        }
    }
    settings.INSTALLED_APPS = [
        'django.contrib.auth',
        'django.contrib.contenttypes',
        'trader',
    ]
    django.setup()

@pytest.fixture(scope="session")
<<<<<<< HEAD
def docker_compose_file(pytestconfig):
    return os.path.join(str(pytestconfig.rootdir), "docker", "docker-compose.yml")

@pytest.fixture(scope="session")
def docker_compose_project_name() -> str:
    return "test_agentictrader"

@pytest.fixture(scope="session")
def docker_services():
    """Mock docker services fixture when Docker is not available."""
    yield

@pytest.fixture(scope="session")
def influxdb_container(docker_services) -> Generator[str, None, None]:
    """Start influxdb container and wait for it to be ready."""
    # Check if InfluxDB is up and responding
    subprocess.run(["docker", "exec", "test_agentictrader-influxdb-1", "influx", "ping"], check=True)
    yield "8086"  # Return default InfluxDB port
=======
def influxdb_client():
    """Provide a mock InfluxDB client for testing."""
    client = MockInfluxDBClient(
        url="http://localhost:8086",
        token="mock-token",
        org="test-org"
    )
    return client
>>>>>>> 12e9e8b2
<|MERGE_RESOLUTION|>--- conflicted
+++ resolved
@@ -30,7 +30,6 @@
     django.setup()
 
 @pytest.fixture(scope="session")
-<<<<<<< HEAD
 def docker_compose_file(pytestconfig):
     return os.path.join(str(pytestconfig.rootdir), "docker", "docker-compose.yml")
 
@@ -49,7 +48,8 @@
     # Check if InfluxDB is up and responding
     subprocess.run(["docker", "exec", "test_agentictrader-influxdb-1", "influx", "ping"], check=True)
     yield "8086"  # Return default InfluxDB port
-=======
+
+@pytest.fixture(scope="session")
 def influxdb_client():
     """Provide a mock InfluxDB client for testing."""
     client = MockInfluxDBClient(
@@ -57,5 +57,4 @@
         token="mock-token",
         org="test-org"
     )
-    return client
->>>>>>> 12e9e8b2
+    return client